/**
 * Copyright (c) 2014-2015, XebiaLabs B.V., All rights reserved.
 * <p/>
 * The XL TestView plugin for Jenkins is licensed under the terms of the GPLv2
 * <http://www.gnu.org/licenses/old-licenses/gpl-2.0.html>, like most XebiaLabs
 * Libraries. There are special exceptions to the terms and conditions of the
 * GPLv2 as it is applied to this software, see the FLOSS License Exception
 * <https://github.com/jenkinsci/xltestview-plugin/blob/master/LICENSE>.
 * <p/>
 * This program is free software; you can redistribute it and/or modify it
 * under the terms of the GNU General Public License as published by the
 * Free Software Foundation; version 2 of the License.
 * <p/>
 * This program is distributed in the hope that it will be useful, but WITHOUT
 * ANY WARRANTY; without even the implied warranty of MERCHANTABILITY or
 * FITNESS FOR A PARTICULAR PURPOSE. See the GNU General Public License for
 * more details.
 * <p/>
 * You should have received a copy of the GNU General Public License along with
 * this program; if not, write to the Free Software Foundation, Inc.,
 * 51 Franklin St, Fifth Floor, Boston, MA 02110-1301 USA
 */
package com.xebialabs.xlt.ci;

import java.io.IOException;
import java.io.PrintStream;
import java.io.Serializable;
import java.net.MalformedURLException;
import java.net.URL;
import java.util.Collections;
import java.util.HashMap;
import java.util.List;
import java.util.Map;
import org.kohsuke.stapler.AncestorInPath;
import org.kohsuke.stapler.DataBoundConstructor;
import org.kohsuke.stapler.QueryParameter;
import org.kohsuke.stapler.StaplerRequest;
import org.slf4j.Logger;
import org.slf4j.LoggerFactory;
import com.cloudbees.plugins.credentials.CredentialsMatchers;
import com.cloudbees.plugins.credentials.common.StandardUsernameListBoxModel;
import com.cloudbees.plugins.credentials.common.StandardUsernamePasswordCredentials;
import com.cloudbees.plugins.credentials.domains.SchemeRequirement;
import com.google.common.base.Objects;
import com.google.common.base.Strings;

import com.xebialabs.xlt.ci.server.XLTestServer;
import com.xebialabs.xlt.ci.server.XLTestServerFactory;

import hudson.Extension;
import hudson.FilePath;
import hudson.Launcher;
import hudson.model.*;
import hudson.security.ACL;
import hudson.tasks.BuildStepDescriptor;
import hudson.tasks.BuildStepMonitor;
import hudson.tasks.Notifier;
import hudson.tasks.Publisher;
import hudson.util.FormValidation;
import hudson.util.ListBoxModel;
import jenkins.model.Jenkins;
import net.sf.json.JSONObject;

import static com.cloudbees.plugins.credentials.CredentialsProvider.lookupCredentials;
import static hudson.util.FormValidation.error;
import static hudson.util.FormValidation.ok;

// TODO: should use Recorder if we want to fail the build based upon a Qualification see ArtifactArchiver
public class XLTestView extends Notifier implements Serializable{

    private final static Logger LOG = LoggerFactory.getLogger(XLTestView.class);

    public static final SchemeRequirement HTTP_SCHEME = new SchemeRequirement("http");
    public static final SchemeRequirement HTTPS_SCHEME = new SchemeRequirement("https");

    public List<TestSpecificationDescribable> testSpecifications = Collections.emptyList();

    // constructor arguments must match config.jelly fields
    @DataBoundConstructor
    public XLTestView(List<TestSpecificationDescribable> testSpecifications) {
        LOG.debug("XLTestView testSpecifications={}", testSpecifications);
        // System.out.printf("constructor %s\n", testSpecifications);
        this.testSpecifications = testSpecifications;
    }

    @Override
    public BuildStepMonitor getRequiredMonitorService() {
        return BuildStepMonitor.BUILD;
    }

    @Override
    public boolean perform(final AbstractBuild<?, ?> build, Launcher launcher, BuildListener listener) throws InterruptedException, IOException {
        PrintStream logger = listener.getLogger();
        final Result result = build.getResult();
        if (result == null || !result.completeBuild) {
            logger.printf("[XL TestView] Not sending test run data since the build was aborted%n");
            // according to javadoc we have to do this...
            // TODO: or throw an exception?
            return true;
        }
        FilePath workspace = build.getWorkspace();

        // TODO: metadata.put("buildEnvironment", build.getEnvironment(listener));
        // TODO: metadata.put("ciServerVersion", Jenkins.getVersion().toString());

        logger.printf("[XL TestView] Uploading test run data to '%s'%n", getDescriptor().getServerUrl());

        String rootUrl = getRootUrl();
        if (rootUrl == null) {
            LOG.error("Unable to determine root URL for jenkins instance aborting post build step.");
            logger.printf("[XL TestView] unable to determine root URL for the jenkins instance%n");
            throw new IllegalStateException("Unable to determine root URL for jenkins instance. Aborting XL TestView post build step.");
        }
        String jobUrl = rootUrl + build.getProject().getUrl();
        String buildUrl = rootUrl + build.getUrl();
        String buildResult = translateResult(result);
        String buildNumber = Integer.toString(build.getNumber());

        for (TestSpecificationDescribable ts : testSpecifications) {
            Map<String, Object> metadata = new HashMap<String, Object>();
            metadata.put("source", "jenkins");
            metadata.put("serverUrl", rootUrl);
            metadata.put("buildResult", buildResult);
            metadata.put("buildNumber", buildNumber);
            metadata.put("jobName", build.getProject().getFullName());
            metadata.put("jobUrl", jobUrl);
            metadata.put("buildUrl", buildUrl);
            metadata.put("executedOn", getBuildSlaveBuild(build));   // "" in case of master
            metadata.put("buildParameters", build.getBuildVariables());

            try {
                uploadTestRun(ts, metadata, workspace, logger);
            } catch (Exception e) {
                if (result.equals(Result.FAILURE)) {
                    logger.printf("[XL TestView] Reason: %s%n", e.getMessage());
                } else {
<<<<<<< HEAD
                    if (ts.getMakeUnstable()) {
                        logger.printf("[XL TestView] XL TestView changes the build status to UNSTABLE\n");
                        logger.printf("[XL TestView] Reason: %s\n", e.getMessage());
                        build.setResult(Result.UNSTABLE);
                    } else {
                        logger.printf("[XL TestView] XL TestView produced an exception, but build status is left unchanged\n");
                        logger.printf("[XL TestView] Reason: %s\n", e.getMessage());
                    }
=======
                    logger.printf("[XL TestView] XL TestView changes the build status to UNSTABLE%n");
                    logger.printf("[XL TestView] Reason: %s%n", e.getMessage());
                    build.setResult(Result.UNSTABLE);
>>>>>>> de496d2d
                }
            }
        }

        return true;
    }

<<<<<<< HEAD
    private void uploadTestRun(TestSpecificationDescribable ts, Map<String, Object> metadata, FilePath workspace, PrintStream logger) throws
            InterruptedException, IOException {
=======
    private String getRootUrl() {
        final Jenkins instance = Jenkins.getInstance();
        if (instance == null) {
            throw new IllegalStateException("Jenkins is not running");
        }
        return instance.getRootUrl();
    }

    private String getBuildSlaveBuild(final AbstractBuild<?, ?> build) {
        final Node builtOn = build.getBuiltOn();
        if (builtOn == null) {
            return "UNKNOWN";
        }
        return builtOn.getNodeName();
    }

    private void uploadTestRun(TestSpecificationDescribable ts, Map<String, Object> metadata, FilePath workspace, PrintStream logger) throws InterruptedException, IOException {
>>>>>>> de496d2d
        try {
            // TODO: title would be nicer..
            logger.printf("[XL TestView] Uploading test run for test specification with id '%s'%n", ts.getTestSpecificationId());
            logger.printf("[XL TestView] Jenkins data:%n%s%n", metadata.toString());

            getXLTestServer().uploadTestRun(ts.getTestSpecificationId(), workspace, ts.getIncludes(), ts.getExcludes(), metadata, logger);
        } catch (IOException e) {
            // this probably means the build was aborted in some way...
            logger.printf("[XL TestView] Error uploading: %s%n", e.getMessage());
            throw e;
        } catch (InterruptedException e) {
            // this probably means the build was aborted in some way...
            logger.printf("[XL TestView] Upload interrupted: %s%n", e.getMessage());
            throw e;
        }
    }

    @Override
    public XLTestDescriptor getDescriptor() {
        return (XLTestDescriptor) super.getDescriptor();
    }

    private String translateResult(Result result) {
        if (result.isBetterOrEqualTo(Result.SUCCESS)) {
            return "SUCCESS";
        } else {
            return "FAILURE";
        }
    }

    private XLTestServer getXLTestServer() {
        XLTestDescriptor desc = getDescriptor();
        return XLTestServerFactory.newInstance(desc.getServerUrl(), desc.getProxyUrl(),
                lookupSystemCredentials(desc.getCredentialsId()));
    }

    public static StandardUsernamePasswordCredentials lookupSystemCredentials(String credentialsId) {
        LOG.debug("lookupSystemCredentials id={}", credentialsId);

        return CredentialsMatchers.firstOrNull(
                lookupCredentials(StandardUsernamePasswordCredentials.class, Jenkins.getInstance(), ACL.SYSTEM,
                        HTTP_SCHEME, HTTPS_SCHEME),
                CredentialsMatchers.withId(credentialsId)
        );
    }

    @Extension
    public static final class XLTestDescriptor extends BuildStepDescriptor<Publisher> {

        // ************ SERIALIZED GLOBAL PROPERTIES *********** //

        private String serverUrl;
        private String proxyUrl;
        private String credentialsId;

        // Executed on start-up of the application...
        public XLTestDescriptor() {
            load();  //deserialize from xml
        }

        /**
         * Called by UI with JSON representation of the configuration settings.
         */
        @Override
        public boolean configure(StaplerRequest req, JSONObject json) throws FormException {
            LOG.debug("XLTestDescriptor.configure({})", json);

            serverUrl = json.get("serverUrl").toString();
            proxyUrl = json.get("proxyUrl").toString();
            credentialsId = json.get("credentialsId").toString();

            // TODO could check URLs here? and return false?

            save();  //serialize to xml

            return true;
        }

        public ListBoxModel doFillCredentialsIdItems(@AncestorInPath ItemGroup context) {
            // TODO: also add requirement on host derived from URL ?
            List<StandardUsernamePasswordCredentials> creds = lookupCredentials(StandardUsernamePasswordCredentials.class, context,
                    ACL.SYSTEM,
                    HTTP_SCHEME, HTTPS_SCHEME);

            return new StandardUsernameListBoxModel().withAll(creds);
        }


        @Override
        public boolean isApplicable(Class<? extends AbstractProject> jobType) {
            return true;
        }

        @Override
        public String getDisplayName() {
            return Messages.XLTestView_displayName();
        }

        public FormValidation doTestConnection(@QueryParameter("serverUrl") final String serverUrl,
                                               @QueryParameter("proxyUrl") final String proxyUrl,
                                               @QueryParameter("credentialsId") final String credentialsId
        ) {
            try {
                if (credentialsId == null || credentialsId.isEmpty()) {
                    return FormValidation.error("No credentials specified");
                }
                StandardUsernamePasswordCredentials credentials = XLTestView.lookupSystemCredentials(credentialsId);
                if (credentials == null) {
                    return FormValidation.error(String.format("Could not find credential with id '%s'", credentialsId));
                }
                if (serverUrl == null || serverUrl.isEmpty()) {
                    return FormValidation.error("No server URL specified");
                }
                // see if we can create a new instance
                XLTestServer srv = XLTestServerFactory.newInstance(serverUrl, proxyUrl, credentials);
                srv.checkConnection();
                return FormValidation.ok("Success");
            } catch (RuntimeException e) {
                return FormValidation.error("Client error : " + e.getMessage());
            }
        }

        /* Form 'Validation' */

        public FormValidation doCheckServerUrl(@QueryParameter String value) {
            return validateOptionalUrl(value);
        }

        public FormValidation doCheckProxyUrl(@QueryParameter String value) {
            return validateOptionalUrl(value);
        }

        private FormValidation validateOptionalUrl(String url) {
            try {
                if (!Strings.isNullOrEmpty(url)) {
                    new URL(url);
                }
            } catch (MalformedURLException e) {
                return error("%s is not a valid URL.", url);
            }
            return ok();
        }

        /* boring getters */

        public String getServerUrl() {
            return serverUrl;
        }

        public String getProxyUrl() {
            return proxyUrl;
        }

        public String getCredentialsId() {
            return credentialsId;
        }

        @Override
        public String toString() {
            return Objects.toStringHelper(this)
                    .add("serverUrl", serverUrl)
                    .add("proxyUrl", proxyUrl)
                    .add("credentialsId", credentialsId)
                    .toString();
        }
    }
}<|MERGE_RESOLUTION|>--- conflicted
+++ resolved
@@ -134,20 +134,14 @@
                 if (result.equals(Result.FAILURE)) {
                     logger.printf("[XL TestView] Reason: %s%n", e.getMessage());
                 } else {
-<<<<<<< HEAD
                     if (ts.getMakeUnstable()) {
-                        logger.printf("[XL TestView] XL TestView changes the build status to UNSTABLE\n");
-                        logger.printf("[XL TestView] Reason: %s\n", e.getMessage());
+                        logger.printf("[XL TestView] XL TestView changes the build status to UNSTABLE%n");
+                        logger.printf("[XL TestView] Reason: %s%n", e.getMessage());
                         build.setResult(Result.UNSTABLE);
                     } else {
-                        logger.printf("[XL TestView] XL TestView produced an exception, but build status is left unchanged\n");
-                        logger.printf("[XL TestView] Reason: %s\n", e.getMessage());
+                        logger.printf("[XL TestView] XL TestView produced an exception, but build status is left unchanged%n");
+                        logger.printf("[XL TestView] Reason: %s%n", e.getMessage());
                     }
-=======
-                    logger.printf("[XL TestView] XL TestView changes the build status to UNSTABLE%n");
-                    logger.printf("[XL TestView] Reason: %s%n", e.getMessage());
-                    build.setResult(Result.UNSTABLE);
->>>>>>> de496d2d
                 }
             }
         }
@@ -155,10 +149,6 @@
         return true;
     }
 
-<<<<<<< HEAD
-    private void uploadTestRun(TestSpecificationDescribable ts, Map<String, Object> metadata, FilePath workspace, PrintStream logger) throws
-            InterruptedException, IOException {
-=======
     private String getRootUrl() {
         final Jenkins instance = Jenkins.getInstance();
         if (instance == null) {
@@ -176,7 +166,6 @@
     }
 
     private void uploadTestRun(TestSpecificationDescribable ts, Map<String, Object> metadata, FilePath workspace, PrintStream logger) throws InterruptedException, IOException {
->>>>>>> de496d2d
         try {
             // TODO: title would be nicer..
             logger.printf("[XL TestView] Uploading test run for test specification with id '%s'%n", ts.getTestSpecificationId());
